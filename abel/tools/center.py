--- conflicted
+++ resolved
@@ -32,8 +32,8 @@
 
     old_shape = data.shape
     old_center = data.shape[0]/2.0, data.shape[1]/2.0
-<<<<<<< HEAD
-    delta0 = old_center[0] - center[0] 
+
+    delta0 = old_center[0] - center[0]
     delta1 = old_center[1] - center[1]
 
     if crop == 'maintain_data':
@@ -66,7 +66,7 @@
     if verbose:
         print("delta = ({0}, {1})".format(delta0, delta1))
 
-    centered_data = scipy.ndimage.interpolation.shift(data, (delta0,delta1))
+    centered_data = shift(data, (delta0, delta1))
 
     if crop == 'maintain_data':
         return centered_data
@@ -82,22 +82,6 @@
         return centered_data[shift0:-shift0, shift1:-shift1]
     else:
         raise ValueError("Invalid crop method!!")
-=======
-    delta0 = old_center[0] - center[0]
-    delta1 = old_center[1] - center[1]
-    centered_data = shift(data, (delta0, delta1))
-
-    if crop == 'maintain_size':
-        return centered_data
-    elif crop == 'valid_region':
-        # crop to region containing data
-        raise ValueError('Not implemented')
-    elif crop == 'maintain_data':
-        # pad the image so that the center can be moved without 
-        # losing any of the original data
-        # we need to pad the image with zeros before using the shift() function
-        raise ValueError('Not implemented')
->>>>>>> 8703ccac
 
 
 def find_center(data, method='image_center', verbose=True, **kwargs):
@@ -153,7 +137,7 @@
     "image_center": find_center_by_center_of_image,
     "com": find_center_by_center_of_mass,
     "gaussian": find_center_by_gaussian_fit,
-}
+}   
 
 
 def axis_slices(IM, radial_range=(0, -1), slice_width=10):
